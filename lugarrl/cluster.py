--- conflicted
+++ resolved
@@ -192,17 +192,6 @@
             Tuple: a pair containing the number of processors used and the
             memory used and the jobs that are using such resources.
         """
-<<<<<<< HEAD
-        processors = np.zeros(self.processors.size)
-        for i in self.processors.used_pool:
-            processors[i.begin:i.end] = i.data
-        if self.ignore_memory:
-            return (processors,)
-        memory = np.zeros(self.memory.size)
-        for i in self.memory.used_pool:
-            memory[i.begin:i.end] = i.data
-        return processors, memory
-=======
         processors = (
             self.processors.free_resources,
             self.processors.used_resources,
@@ -217,7 +206,6 @@
             return (processors,)
         else:
             return processors, memory
->>>>>>> 67f37f05
 
     def get_job_state(self, job: Job, timesteps: int) -> Tuple[np.ndarray, ...]:
         """Gets the stat of a job given a time horizon.
